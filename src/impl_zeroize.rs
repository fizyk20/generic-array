--- conflicted
+++ resolved
@@ -2,12 +2,7 @@
 
 use zeroize::Zeroize;
 
-<<<<<<< HEAD
-#[cfg_attr(docsrs, doc(cfg(feature = "zeroize")))]
 impl<T: Zeroize, N: ArrayLength> Zeroize for GenericArray<T, N> {
-=======
-impl<T: Zeroize, N: ArrayLength<T>> Zeroize for GenericArray<T, N> {
->>>>>>> effb209d
     fn zeroize(&mut self) {
         self.as_mut_slice().iter_mut().zeroize()
     }
